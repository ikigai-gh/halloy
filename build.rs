<<<<<<< HEAD
extern crate embed_resource;
extern crate windows_exe_info;

fn main() {
    #[cfg(windows)]

    embed_resource::compile("assets/windows/halloy.rc", embed_resource::NONE);
    windows_exe_info::versioninfo::link_cargo_env();
=======
fn main() {
    #[cfg(windows)]
    {
        embed_resource::compile("assets/windows/halloy.rc", embed_resource::NONE);
        windows_exe_info::versioninfo::link_cargo_env();
    }
>>>>>>> b9767386
}<|MERGE_RESOLUTION|>--- conflicted
+++ resolved
@@ -1,18 +1,7 @@
-<<<<<<< HEAD
-extern crate embed_resource;
-extern crate windows_exe_info;
-
-fn main() {
-    #[cfg(windows)]
-
-    embed_resource::compile("assets/windows/halloy.rc", embed_resource::NONE);
-    windows_exe_info::versioninfo::link_cargo_env();
-=======
 fn main() {
     #[cfg(windows)]
     {
         embed_resource::compile("assets/windows/halloy.rc", embed_resource::NONE);
         windows_exe_info::versioninfo::link_cargo_env();
     }
->>>>>>> b9767386
 }